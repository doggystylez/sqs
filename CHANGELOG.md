--- conflicted
+++ resolved
@@ -37,11 +37,8 @@
 
 ## Unreleased
 
-<<<<<<< HEAD
 - Optimize dynamic splits by caching repeated calls within callback.
-=======
 - Remove queue from pricing worker
->>>>>>> d6ac7c8c
 - Return single route quote if split quote fails
 - CoinGecko pricing source support
 - Flight recording of slow requests and dependency updates
